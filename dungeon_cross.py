--- conflicted
+++ resolved
@@ -37,19 +37,12 @@
 from map_object_enum import MapObject
 from resource_path import resource_path
 
-<<<<<<< HEAD
-VERSION = "v0.15.1"
-TILE_SIZE = 90
-G_RESOLUTION = (TILE_SIZE * 9, TILE_SIZE * 9)
-TARGET_FPS = 30
-=======
 VERSION = "v0.16.0"
 G_LOG_LEVEL = logging.INFO
 TILE_SIZE = 90
 G_RESOLUTION = (TILE_SIZE * 9, TILE_SIZE * 9)
 TARGET_FPS = 30
 THEME_COLOR = (100, 70, 0)
->>>>>>> d47b751c
 
 class MouseAction(Enum):
     """Mouse action ENUM"""
@@ -319,11 +312,7 @@
         elif mx == -1 and my == -1:      # if user has clicked on book icon
             if click_lmb and not self._mouse_action:
                 self._mouse_action = MouseAction.MENU_ACTION.value
-<<<<<<< HEAD
-                #self._menu_open = True
-=======
                 self._menu_is_open = True
->>>>>>> d47b751c
                 print("MENU OPEN")
 
     def get_number_of_puzzles(self):
@@ -459,14 +448,9 @@
         self._screen.blit(self._sprite_book, (0, 0))
 
 
-<<<<<<< HEAD
-def show_splash(screen: pygame.Surface):
-    """Shows splash/loading screen"""
-=======
 
 def show_splash(screen: pygame.Surface):
     """Shows splash screen while waiting"""
->>>>>>> d47b751c
     image = pygame.image.load(resource_path('sprite/splash.png'))
     sxm = round(image.get_width() / 2)
     sym = round(image.get_height() / 2)
